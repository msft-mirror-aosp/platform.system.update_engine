--- conflicted
+++ resolved
@@ -56,13 +56,8 @@
                    base::Unretained(this)));
     return;
   }
-<<<<<<< HEAD
-  proxy_resolver_->GetProxiesForUrl(url,
-      base::Bind(&HttpFetcher::ProxiesResolved, base::Unretained(this)));
-=======
   proxy_request_ = proxy_resolver_->GetProxiesForUrl(
       url, base::Bind(&HttpFetcher::ProxiesResolved, base::Unretained(this)));
->>>>>>> e5f6f257
 }
 
 void HttpFetcher::NoProxyResolverCallback() {
