//
// Copyright (C) 2012 The Android Open Source Project
//
// Licensed under the Apache License, Version 2.0 (the "License");
// you may not use this file except in compliance with the License.
// You may obtain a copy of the License at
//
//      http://www.apache.org/licenses/LICENSE-2.0
//
// Unless required by applicable law or agreed to in writing, software
// distributed under the License is distributed on an "AS IS" BASIS,
// WITHOUT WARRANTIES OR CONDITIONS OF ANY KIND, either express or implied.
// See the License for the specific language governing permissions and
// limitations under the License.
//

#ifndef UPDATE_ENGINE_COMMON_UTILS_H_
#define UPDATE_ENGINE_COMMON_UTILS_H_

#include <errno.h>
#include <time.h>
#include <unistd.h>

#include <algorithm>
#include <limits>
#include <map>
#include <memory>
#include <set>
#include <string>
#include <vector>

#include <base/files/file_path.h>
#include <base/posix/eintr_wrapper.h>
#include <base/time/time.h>
#include <brillo/key_value_store.h>
#include <brillo/secure_blob.h>

#include "update_engine/common/action.h"
#include "update_engine/common/action_processor.h"
#include "update_engine/common/constants.h"
#include "update_engine/payload_consumer/file_descriptor.h"
#include "update_engine/update_metadata.pb.h"

namespace chromeos_update_engine {

namespace utils {

// Formats |vec_str| as a string of the form ["<elem1>", "<elem2>"].
// Does no escaping, only use this for presentation in error messages.
std::string StringVectorToString(const std::vector<std::string>& vec_str);

// Calculates the p2p file id from payload hash and size
std::string CalculateP2PFileId(const brillo::Blob& payload_hash,
                               size_t payload_size);

// Parse the firmware version from one line of output from the
// "mosys" command.
std::string ParseECVersion(std::string input_line);

// Writes the data passed to path. The file at path will be overwritten if it
// exists. Returns true on success, false otherwise.
bool WriteFile(const char* path, const void* data, size_t data_len);

// Calls write() or pwrite() repeatedly until all count bytes at buf are
// written to fd or an error occurs. Returns true on success.
bool WriteAll(int fd, const void* buf, size_t count);
bool PWriteAll(int fd, const void* buf, size_t count, off_t offset);

bool WriteAll(const FileDescriptorPtr& fd, const void* buf, size_t count);
bool PWriteAll(const FileDescriptorPtr& fd,
               const void* buf,
               size_t count,
               off_t offset);

// Calls read() repeatedly until |count| bytes are read or EOF or EWOULDBLOCK
// is reached. Returns whether all read() calls succeeded (including EWOULDBLOCK
// as a success case), sets |eof| to whether the eof was reached and sets
// |out_bytes_read| to the actual number of bytes read regardless of the return
// value.
bool ReadAll(
    int fd, void* buf, size_t count, size_t* out_bytes_read, bool* eof);

// Calls pread() repeatedly until count bytes are read, or EOF is reached.
// Returns number of bytes read in *bytes_read. Returns true on success.
bool PReadAll(
    int fd, void* buf, size_t count, off_t offset, ssize_t* out_bytes_read);

bool PReadAll(const FileDescriptorPtr& fd,
              void* buf,
              size_t count,
              off_t offset,
              ssize_t* out_bytes_read);

// Opens |path| for reading and appends its entire content to the container
// pointed to by |out_p|. Returns true upon successfully reading all of the
// file's content, false otherwise, in which case the state of the output
// container is unknown. ReadFileChunk starts reading the file from |offset|; if
// |size| is not -1, only up to |size| bytes are read in.
bool ReadFile(const std::string& path, brillo::Blob* out_p);
bool ReadFile(const std::string& path, std::string* out_p);
bool ReadFileChunk(const std::string& path,
                   off_t offset,
                   off_t size,
                   brillo::Blob* out_p);

// Invokes |cmd| in a pipe and appends its stdout to the container pointed to by
// |out_p|. Returns true upon successfully reading all of the output, false
// otherwise, in which case the state of the output container is unknown.
bool ReadPipe(const std::string& cmd, std::string* out_p);

// Returns the size of the block device at the file descriptor fd. If an error
// occurs, -1 is returned.
off_t BlockDevSize(int fd);

// Returns the size of the file at path, or the file descriptor fd. If the file
// is actually a block device, this function will automatically call
// BlockDevSize. If the file doesn't exist or some error occurrs, -1 is
// returned.
off_t FileSize(const std::string& path);
off_t FileSize(int fd);

std::string ErrnoNumberAsString(int err);

// Returns true if the file exists for sure. Returns false if it doesn't exist,
// or an error occurs.
bool FileExists(const char* path);

// Returns true if |path| exists and is a symbolic link.
bool IsSymlink(const char* path);

// If |base_filename_template| is neither absolute (starts with "/") nor
// explicitly relative to the current working directory (starts with "./" or
// "../"), then it is prepended the system's temporary directory. On success,
// stores the name of the new temporary file in |filename|. If |fd| is
// non-null, the file descriptor returned by mkstemp is written to it and
// kept open; otherwise, it is closed. The template must end with "XXXXXX".
// Returns true on success.
bool MakeTempFile(const std::string& base_filename_template,
                  std::string* filename,
                  int* fd);

// Splits the partition device name into the block device name and partition
// number. For example, "/dev/sda3" will be split into {"/dev/sda", 3} and
// "/dev/mmcblk0p2" into {"/dev/mmcblk0", 2}
// Returns false when malformed device name is passed in.
// If both output parameters are omitted (null), can be used
// just to test the validity of the device name. Note that the function
// simply checks if the device name looks like a valid device, no other
// checks are performed (i.e. it doesn't check if the device actually exists).
bool SplitPartitionName(const std::string& partition_name,
                        std::string* out_disk_name,
                        int* out_partition_num);

// Builds a partition device name from the block device name and partition
// number. For example:
// {"/dev/sda", 1} => "/dev/sda1"
// {"/dev/mmcblk2", 12} => "/dev/mmcblk2p12"
// Returns empty string when invalid parameters are passed in
std::string MakePartitionName(const std::string& disk_name, int partition_num);

// Set the read-only attribute on the block device |device| to the value passed
// in |read_only|. Return whether the operation succeeded.
bool SetBlockDeviceReadOnly(const std::string& device, bool read_only);

// Synchronously mount or unmount a filesystem. Return true on success.
// When mounting, it will attempt to mount the device as the passed filesystem
// type |type|, with the passed |flags| options. If |type| is empty, "ext2",
// "ext3", "ext4" and "squashfs" will be tried.
bool MountFilesystem(const std::string& device,
                     const std::string& mountpoint,
                     unsigned long flags,  // NOLINT(runtime/int)
                     const std::string& type,
                     const std::string& fs_mount_options);
bool UnmountFilesystem(const std::string& mountpoint);

// Return whether the passed |mountpoint| path is a directory where a filesystem
// is mounted. Due to detection mechanism limitations, when used on directories
// where another part of the tree was bind mounted returns true only if bind
// mounted on top of a different filesystem (not inside the same filesystem).
bool IsMountpoint(const std::string& mountpoint);

// Returns a human-readable string with the file format based on magic constants
// on the header of the file.
std::string GetFileFormat(const std::string& path);

// Returns the string representation of the given UTC time.
// such as "11/14/2011 14:05:30 GMT".
std::string ToString(const base::Time utc_time);

// Returns true or false depending on the value of b.
std::string ToString(bool b);

// Returns a string representation of the given enum.
std::string ToString(DownloadSource source);

// Returns a string representation of the given enum.
std::string ToString(PayloadType payload_type);

// Fuzzes an integer |value| randomly in the range:
// [value - range / 2, value + range - range / 2]
int FuzzInt(int value, unsigned int range);

// Log a string in hex to LOG(INFO). Useful for debugging.
void HexDumpArray(const uint8_t* const arr, const size_t length);
inline void HexDumpString(const std::string& str) {
  HexDumpArray(reinterpret_cast<const uint8_t*>(str.data()), str.size());
}
inline void HexDumpVector(const brillo::Blob& vect) {
  HexDumpArray(vect.data(), vect.size());
}

template <typename T>
bool VectorIndexOf(const std::vector<T>& vect,
                   const T& value,
                   typename std::vector<T>::size_type* out_index) {
  typename std::vector<T>::const_iterator it =
      std::find(vect.begin(), vect.end(), value);
  if (it == vect.end()) {
    return false;
  } else {
    *out_index = it - vect.begin();
    return true;
  }
}

// Return the total number of blocks in the passed |extents| collection.
template <class T>
uint64_t BlocksInExtents(const T& extents) {
  uint64_t sum = 0;
  for (const auto& ext : extents) {
    sum += ext.num_blocks();
  }
  return sum;
}

// Converts seconds into human readable notation including days, hours, minutes
// and seconds. For example, 185 will yield 3m5s, 4300 will yield 1h11m40s, and
// 360000 will yield 4d4h0m0s.  Zero padding not applied. Seconds are always
// shown in the result.
std::string FormatSecs(unsigned secs);

// Converts a TimeDelta into human readable notation including days, hours,
// minutes, seconds and fractions of a second down to microsecond granularity,
// as necessary; for example, an output of 5d2h0m15.053s means that the input
// time was precise to the milliseconds only. Zero padding not applied, except
// for fractions. Seconds are always shown, but fractions thereof are only shown
// when applicable. If |delta| is negative, the output will have a leading '-'
// followed by the absolute duration.
std::string FormatTimeDelta(base::TimeDelta delta);

// This method transforms the given error code to be suitable for UMA and
// for error classification purposes by removing the higher order bits and
// aggregating error codes beyond the enum range, etc. This method is
// idempotent, i.e. if called with a value previously returned by this method,
// it'll return the same value again.
ErrorCode GetBaseErrorCode(ErrorCode code);

// Converts |time| to an Omaha InstallDate which is defined as "the
// number of PST8PDT calendar weeks since Jan 1st 2007 0:00 PST, times
// seven" with PST8PDT defined as "Pacific Time" (e.g. UTC-07:00 if
// daylight savings is observed and UTC-08:00 otherwise.)
//
// If the passed in |time| variable is before Monday January 1st 2007
// 0:00 PST, False is returned and the value returned in
// |out_num_days| is undefined. Otherwise the number of PST8PDT
// calendar weeks since that date times seven is returned in
// |out_num_days| and the function returns True.
//
// (NOTE: This function does not currently take daylight savings time
// into account so the result may up to one hour off. This is because
// the glibc date and timezone routines depend on the TZ environment
// variable and changing environment variables is not thread-safe.
bool ConvertToOmahaInstallDate(base::Time time, int* out_num_days);

// Look for the minor version value in the passed |store| and set
// |minor_version| to that value. Return whether the value was found and valid.
bool GetMinorVersion(const brillo::KeyValueStore& store,
                     uint32_t* minor_version);

// This function reads the specified data in |extents| into |out_data|. The
// extents are read from the file at |path|. |out_data_size| is the size of
// |out_data|. Returns false if the number of bytes to read given in
// |extents| does not equal |out_data_size|.
bool ReadExtents(const std::string& path,
                 const std::vector<Extent>& extents,
                 brillo::Blob* out_data,
                 ssize_t out_data_size,
                 size_t block_size);

// Read the current boot identifier and store it in |boot_id|. This identifier
// is constants during the same boot of the kernel and is regenerated after
// reboot. Returns whether it succeeded getting the boot_id.
bool GetBootId(std::string* boot_id);

<<<<<<< HEAD
// Gets a string value from the vpd for a given key using the `vpd_get_value`
// shell command. Returns true on success.
bool GetVpdValue(std::string key, std::string* result);
=======
// This function gets the file path of the file pointed to by FileDiscriptor.
std::string GetFilePath(int fd);
>>>>>>> 9956320f

// Divide |x| by |y| and round up to the nearest integer.
constexpr uint64_t DivRoundUp(uint64_t x, uint64_t y) {
  return (x + y - 1) / y;
}

// Round |x| up to be a multiple of |y|.
constexpr uint64_t RoundUp(uint64_t x, uint64_t y) {
  return DivRoundUp(x, y) * y;
}

// Returns the integer value of the first section of |version|. E.g. for
//  "10575.39." returns 10575. Returns 0 if |version| is empty, returns -1 if
// first section of |version| is invalid (e.g. not a number).
int VersionPrefix(const std::string& version);

// Parses a string in the form high.low, where high and low are 16 bit unsigned
// integers. If there is more than 1 dot, or if either of the two parts are
// not valid 16 bit unsigned numbers, then 0xffff is returned for both.
void ParseRollbackKeyVersion(const std::string& raw_version,
                             uint16_t* high_version,
                             uint16_t* low_version);

// Return a string representation of |utime| for log file names.
std::string GetTimeAsString(time_t utime);
// Returns the string format of the hashed |str_to_convert| that can be used
// with |Excluder| as the exclusion name.
std::string GetExclusionName(const std::string& str_to_convert);

// Parse `old_version` and `new_version` as integer timestamps and
// Return kSuccess if `new_version` is larger/newer.
// Return kSuccess if either one is empty.
// Return kError if |old_version| is not empty and not an integer.
// Return kDownloadManifestParseError if |new_version| is not empty and not an
// integer.
// Return kPayloadTimestampError if both are integers but |new_version| <
// |old_version|.
ErrorCode IsTimestampNewer(const std::string& old_version,
                           const std::string& new_version);

}  // namespace utils

// Utility class to close a file descriptor
class ScopedFdCloser {
 public:
  explicit ScopedFdCloser(int* fd) : fd_(fd) {}
  ~ScopedFdCloser() {
    if (should_close_ && fd_ && (*fd_ >= 0) && !IGNORE_EINTR(close(*fd_)))
      *fd_ = -1;
  }
  void set_should_close(bool should_close) { should_close_ = should_close; }

 private:
  int* fd_;
  bool should_close_ = true;
  DISALLOW_COPY_AND_ASSIGN(ScopedFdCloser);
};

// Utility class to delete a file when it goes out of scope.
class ScopedPathUnlinker {
 public:
  explicit ScopedPathUnlinker(const std::string& path)
      : path_(path), should_remove_(true) {}
  ~ScopedPathUnlinker() {
    if (should_remove_ && unlink(path_.c_str()) < 0) {
      PLOG(ERROR) << "Unable to unlink path " << path_;
    }
  }
  void set_should_remove(bool should_remove) { should_remove_ = should_remove; }

 private:
  const std::string path_;
  bool should_remove_;
  DISALLOW_COPY_AND_ASSIGN(ScopedPathUnlinker);
};

// A little object to call ActionComplete on the ActionProcessor when
// it's destructed.
class ScopedActionCompleter {
 public:
  explicit ScopedActionCompleter(ActionProcessor* processor,
                                 AbstractAction* action)
      : processor_(processor),
        action_(action),
        code_(ErrorCode::kError),
        should_complete_(true) {
    CHECK(processor_);
  }
  ~ScopedActionCompleter() {
    if (should_complete_)
      processor_->ActionComplete(action_, code_);
  }
  void set_code(ErrorCode code) { code_ = code; }
  void set_should_complete(bool should_complete) {
    should_complete_ = should_complete;
  }
  ErrorCode get_code() const { return code_; }

 private:
  ActionProcessor* processor_;
  AbstractAction* action_;
  ErrorCode code_;
  bool should_complete_;
  DISALLOW_COPY_AND_ASSIGN(ScopedActionCompleter);
};

}  // namespace chromeos_update_engine

#define TEST_AND_RETURN_FALSE_ERRNO(_x)                              \
  do {                                                               \
    bool _success = static_cast<bool>(_x);                           \
    if (!_success) {                                                 \
      std::string _msg =                                             \
          chromeos_update_engine::utils::ErrnoNumberAsString(errno); \
      LOG(ERROR) << #_x " failed: " << _msg;                         \
      return false;                                                  \
    }                                                                \
  } while (0)

#define TEST_AND_RETURN_FALSE(_x)          \
  do {                                     \
    bool _success = static_cast<bool>(_x); \
    if (!_success) {                       \
      LOG(ERROR) << #_x " failed.";        \
      return false;                        \
    }                                      \
  } while (0)

#define TEST_AND_RETURN_ERRNO(_x)                                    \
  do {                                                               \
    bool _success = static_cast<bool>(_x);                           \
    if (!_success) {                                                 \
      std::string _msg =                                             \
          chromeos_update_engine::utils::ErrnoNumberAsString(errno); \
      LOG(ERROR) << #_x " failed: " << _msg;                         \
      return;                                                        \
    }                                                                \
  } while (0)

#define TEST_AND_RETURN(_x)                \
  do {                                     \
    bool _success = static_cast<bool>(_x); \
    if (!_success) {                       \
      LOG(ERROR) << #_x " failed.";        \
      return;                              \
    }                                      \
  } while (0)

#define TEST_AND_RETURN_FALSE_ERRCODE(_x)      \
  do {                                         \
    errcode_t _error = (_x);                   \
    if (_error) {                              \
      errno = _error;                          \
      LOG(ERROR) << #_x " failed: " << _error; \
      return false;                            \
    }                                          \
  } while (0)

#endif  // UPDATE_ENGINE_COMMON_UTILS_H_<|MERGE_RESOLUTION|>--- conflicted
+++ resolved
@@ -292,14 +292,12 @@
 // reboot. Returns whether it succeeded getting the boot_id.
 bool GetBootId(std::string* boot_id);
 
-<<<<<<< HEAD
 // Gets a string value from the vpd for a given key using the `vpd_get_value`
 // shell command. Returns true on success.
 bool GetVpdValue(std::string key, std::string* result);
-=======
+
 // This function gets the file path of the file pointed to by FileDiscriptor.
 std::string GetFilePath(int fd);
->>>>>>> 9956320f
 
 // Divide |x| by |y| and round up to the nearest integer.
 constexpr uint64_t DivRoundUp(uint64_t x, uint64_t y) {
