//
// Copyright (C) 2013 The Android Open Source Project
//
// Licensed under the Apache License, Version 2.0 (the "License");
// you may not use this file except in compliance with the License.
// You may obtain a copy of the License at
//
//      http://www.apache.org/licenses/LICENSE-2.0
//
// Unless required by applicable law or agreed to in writing, software
// distributed under the License is distributed on an "AS IS" BASIS,
// WITHOUT WARRANTIES OR CONDITIONS OF ANY KIND, either express or implied.
// See the License for the specific language governing permissions and
// limitations under the License.
//

#ifndef UPDATE_ENGINE_COMMON_FAKE_HARDWARE_H_
#define UPDATE_ENGINE_COMMON_FAKE_HARDWARE_H_

#include <map>
#include <string>

#include <base/time/time.h>

#include "update_engine/common/hardware_interface.h"

namespace chromeos_update_engine {

// Implements a fake hardware interface used for testing.
class FakeHardware : public HardwareInterface {
 public:
  // Value used to signal that the powerwash_count file is not present. When
  // this value is used in SetPowerwashCount(), GetPowerwashCount() will return
  // false.
  static const int kPowerwashCountNotSet = -1;

  // Default value for crossystem tpm_kernver.
  static const int kMinKernelKeyVersion = 3;

  // Default value for crossystem tpm_fwver.
  static const int kMinFirmwareKeyVersion = 13;

  // Default value for crossystem kernel_max_rollforward. This value is the
  // default for consumer devices and effectively means "unlimited rollforward
  // is allowed", which is the same as the behavior prior to implementing
  // roll forward prevention.
  static const int kKernelMaxRollforward = 0xfffffffe;

  // Default value for crossystem firmware_max_rollforward. This value is the
  // default for consumer devices and effectively means "unlimited rollforward
  // is allowed", which is the same as the behavior prior to implementing
  // roll forward prevention.
  static const int kFirmwareMaxRollforward = 0xfffffffe;

  FakeHardware() = default;

  // HardwareInterface methods.
  bool IsOfficialBuild() const override { return is_official_build_; }

  bool IsNormalBootMode() const override { return is_normal_boot_mode_; }

  bool AreDevFeaturesEnabled() const override {
    return are_dev_features_enabled_;
  }

  bool IsOOBEEnabled() const override { return is_oobe_enabled_; }

  bool IsOOBEComplete(base::Time* out_time_of_oobe) const override {
    if (out_time_of_oobe != nullptr)
      *out_time_of_oobe = oobe_timestamp_;
    return is_oobe_complete_;
  }

  std::string GetHardwareClass() const override { return hardware_class_; }

  std::string GetFirmwareVersion() const override { return firmware_version_; }

  std::string GetECVersion() const override { return ec_version_; }

  int GetMinKernelKeyVersion() const override {
    return min_kernel_key_version_;
  }

  int GetMinFirmwareKeyVersion() const override {
    return min_firmware_key_version_;
  }

  int GetMaxFirmwareKeyRollforward() const override {
    return firmware_max_rollforward_;
  }

  bool SetMaxFirmwareKeyRollforward(int firmware_max_rollforward) override {
    if (GetMaxFirmwareKeyRollforward() == -1)
      return false;

    firmware_max_rollforward_ = firmware_max_rollforward;
    return true;
  }

  bool SetMaxKernelKeyRollforward(int kernel_max_rollforward) override {
    kernel_max_rollforward_ = kernel_max_rollforward;
    return true;
  }

  int GetPowerwashCount() const override { return powerwash_count_; }

  bool SchedulePowerwash() override {
    powerwash_scheduled_ = true;
    return true;
  }

  bool CancelPowerwash() override {
    powerwash_scheduled_ = false;
    return true;
  }

  bool IsPowerwashScheduled() { return powerwash_scheduled_; }

  bool GetNonVolatileDirectory(base::FilePath* path) const override {
    return false;
  }

  bool GetPowerwashSafeDirectory(base::FilePath* path) const override {
    return false;
  }

  int64_t GetBuildTimestamp() const override { return build_timestamp_; }

  bool GetFirstActiveOmahaPingSent() const override {
    return first_active_omaha_ping_sent_;
  }

  bool SetFirstActiveOmahaPingSent() override {
    first_active_omaha_ping_sent_ = true;
    return true;
  }

  // Setters
  void SetIsOfficialBuild(bool is_official_build) {
    is_official_build_ = is_official_build;
  }

  void SetIsNormalBootMode(bool is_normal_boot_mode) {
    is_normal_boot_mode_ = is_normal_boot_mode;
  }

  void SetAreDevFeaturesEnabled(bool are_dev_features_enabled) {
    are_dev_features_enabled_ = are_dev_features_enabled;
  }

  // Sets the SetIsOOBEEnabled to |is_oobe_enabled|.
  void SetIsOOBEEnabled(bool is_oobe_enabled) {
    is_oobe_enabled_ = is_oobe_enabled;
  }

  // Sets the IsOOBEComplete to True with the given timestamp.
  void SetIsOOBEComplete(base::Time oobe_timestamp) {
    is_oobe_complete_ = true;
    oobe_timestamp_ = oobe_timestamp;
  }

  void UnsetIsOOBEComplete() {
    is_oobe_complete_ = false;
  }

  void SetHardwareClass(const std::string& hardware_class) {
    hardware_class_ = hardware_class;
  }

  void SetFirmwareVersion(const std::string& firmware_version) {
    firmware_version_ = firmware_version;
  }

  void SetECVersion(const std::string& ec_version) {
    ec_version_ = ec_version;
  }

  void SetMinKernelKeyVersion(int min_kernel_key_version) {
    min_kernel_key_version_ = min_kernel_key_version;
  }

  void SetMinFirmwareKeyVersion(int min_firmware_key_version) {
    min_firmware_key_version_ = min_firmware_key_version;
  }

  void SetPowerwashCount(int powerwash_count) {
    powerwash_count_ = powerwash_count;
  }

<<<<<<< HEAD
  void SetBuildTimestamp(int64_t build_timestamp) {
    build_timestamp_ = build_timestamp;
  }
=======
  // Getters to verify state.
  int GetMaxKernelKeyRollforward() const { return kernel_max_rollforward_; }
>>>>>>> 20262ad1

 private:
  bool is_official_build_{true};
  bool is_normal_boot_mode_{true};
  bool are_dev_features_enabled_{false};
  bool is_oobe_enabled_{true};
  bool is_oobe_complete_{true};
  // Jan 20, 2007
  base::Time oobe_timestamp_{base::Time::FromTimeT(1169280000)};
  std::string hardware_class_{"Fake HWID BLAH-1234"};
  std::string firmware_version_{"Fake Firmware v1.0.1"};
  std::string ec_version_{"Fake EC v1.0a"};
  int min_kernel_key_version_{kMinKernelKeyVersion};
  int min_firmware_key_version_{kMinFirmwareKeyVersion};
  int kernel_max_rollforward_{kKernelMaxRollforward};
  int firmware_max_rollforward_{kFirmwareMaxRollforward};
  int powerwash_count_{kPowerwashCountNotSet};
  bool powerwash_scheduled_{false};
  int64_t build_timestamp_{0};
  bool first_active_omaha_ping_sent_{false};

  DISALLOW_COPY_AND_ASSIGN(FakeHardware);
};

}  // namespace chromeos_update_engine

#endif  // UPDATE_ENGINE_COMMON_FAKE_HARDWARE_H_<|MERGE_RESOLUTION|>--- conflicted
+++ resolved
@@ -187,14 +187,12 @@
     powerwash_count_ = powerwash_count;
   }
 
-<<<<<<< HEAD
   void SetBuildTimestamp(int64_t build_timestamp) {
     build_timestamp_ = build_timestamp;
   }
-=======
+
   // Getters to verify state.
   int GetMaxKernelKeyRollforward() const { return kernel_max_rollforward_; }
->>>>>>> 20262ad1
 
  private:
   bool is_official_build_{true};
