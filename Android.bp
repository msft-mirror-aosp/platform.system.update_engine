//
// Copyright (C) 2015 The Android Open Source Project
//
// Licensed under the Apache License, Version 2.0 (the "License");
// you may not use this file except in compliance with the License.
// You may obtain a copy of the License at
//
//      http://www.apache.org/licenses/LICENSE-2.0
//
// Unless required by applicable law or agreed to in writing, software
// distributed under the License is distributed on an "AS IS" BASIS,
// WITHOUT WARRANTIES OR CONDITIONS OF ANY KIND, either express or implied.
// See the License for the specific language governing permissions and
// limitations under the License.
//

// AIDL interface between libupdate_engine and framework.jar
package {
    default_applicable_licenses: ["system_update_engine_license"],
}

// Added automatically by a large-scale-change
// See: http://go/android-license-faq
license {
    name: "system_update_engine_license",
    visibility: [":__subpackages__"],
    license_kinds: [
        "SPDX-license-identifier-Apache-2.0",
    ],
    license_text: [
        "NOTICE",
    ],
}

filegroup {
    name: "libupdate_engine_aidl",
    srcs: [
        "binder_bindings/android/os/IUpdateEngine.aidl",
        "binder_bindings/android/os/IUpdateEngineCallback.aidl",
    ],
    path: "binder_bindings",
}

cc_defaults {
    name: "ue_defaults",

    cflags: [
        "-DBASE_VER=576279",
        "-DUSE_HWID_OVERRIDE=0",
        "-D_FILE_OFFSET_BITS=64",
        "-D_POSIX_C_SOURCE=199309L",
        "-Wa,--noexecstack",
        "-Wall",
        "-Werror",
        "-Wextra",
        "-Wformat=2",
        "-Wno-psabi",
        "-Wno-unused-parameter",
        "-ffunction-sections",
        "-fstack-protector-strong",
        "-fvisibility=hidden",
    ],
    cppflags: [
        "-Wnon-virtual-dtor",
        "-fno-strict-aliasing",
    ],
    include_dirs: ["system"],
    local_include_dirs: ["client_library/include"],
    header_libs: ["libgtest_prod_headers"],
    shared_libs: [
        "libbrillo-stream",
        "libbrillo",
        "libchrome",
    ],
    ldflags: ["-Wl,--gc-sections"],

    product_variables: {
        pdk: {
            enabled: false,
        },
    },

    target: {
        android: {
            cflags: [
                "-DUSE_FEC=1",
            ],
        },
        host: {
            cflags: [
                "-DUSE_FEC=0",
            ],
        },
        darwin: {
            enabled: false,
        },
    },
}

// libcow_operation_convert (type: library)
// ========================================================
cc_library_static {
    name: "libpayload_extent_utils",
    defaults: [
        "ue_defaults",
    ],
    host_supported: true,
    recovery_available: true,
    srcs: [
        "payload_generator/extent_utils.cc",
    ],
    static_libs: [
        "update_metadata-protos",
    ],
}

cc_library {
    name: "libcow_operation_convert",
    host_supported: true,
    recovery_available: true,
    defaults: [
        "ue_defaults",
        "update_metadata-protos_exports",
    ],
    srcs: [
        "common/cow_operation_convert.cc",
    ],
    static_libs: [
        "libsnapshot_cow",
        "update_metadata-protos",
        "libpayload_extent_ranges",
        "libpayload_extent_utils",
        "libbrotli",
        "libz",
    ],
}

// update_metadata-protos (type: static_library)
// ========================================================
// Protobufs.
cc_defaults {
    name: "update_metadata-protos_exports",

    shared_libs: ["libprotobuf-cpp-lite"],
}

cc_library_static {
    name: "update_metadata-protos",
    host_supported: true,
    recovery_available: true,

    srcs: ["update_engine/update_metadata.proto"],
    cflags: [
        "-Wall",
        "-Werror",
    ],
    proto: {
        canonical_path_from_root: false,
        export_proto_headers: true,
    },
}

// libpayload_consumer (type: static_library)
// ========================================================
// The payload application component and common dependencies.
cc_defaults {
    name: "libpayload_consumer_exports",
    defaults: ["update_metadata-protos_exports"],

    static_libs: [
        "update_metadata-protos",
        "libxz",
        "libbz",
        "libbspatch",
        "libbrotli",
        "libc++fs",
        "libfec_rs",
        "libpuffpatch",
        "libverity_tree",
        "libsnapshot_cow",
        "libbrotli",
        "libz",
        "libpayload_extent_ranges",
        "libpayload_extent_utils",
        "libcow_operation_convert",
    ],
    shared_libs: [
        "libbase",
        "libcrypto",
        "libfec",
        "libziparchive",
    ],
}

cc_library_static {
    name: "libpayload_consumer",
    defaults: [
        "ue_defaults",
        "libpayload_consumer_exports",
    ],
    host_supported: true,
    recovery_available: true,

    srcs: [
        "aosp/platform_constants_android.cc",
        "common/action_processor.cc",
        "common/boot_control_stub.cc",
        "common/clock.cc",
        "common/constants.cc",
        "common/cpu_limiter.cc",
        "common/dynamic_partition_control_stub.cc",
        "common/error_code_utils.cc",
        "common/file_fetcher.cc",
        "common/hash_calculator.cc",
        "common/http_common.cc",
        "common/http_fetcher.cc",
        "common/hwid_override.cc",
        "common/multi_range_http_fetcher.cc",
        "common/prefs.cc",
        "common/proxy_resolver.cc",
        "common/subprocess.cc",
        "common/terminator.cc",
        "common/utils.cc",
        "payload_consumer/bzip_extent_writer.cc",
        "payload_consumer/cached_file_descriptor.cc",
        "payload_consumer/certificate_parser_android.cc",
        "payload_consumer/cow_writer_file_descriptor.cc",
        "payload_consumer/delta_performer.cc",
        "payload_consumer/extent_reader.cc",
        "payload_consumer/extent_writer.cc",
        "payload_consumer/file_descriptor.cc",
        "payload_consumer/file_descriptor_utils.cc",
        "payload_consumer/file_writer.cc",
        "payload_consumer/filesystem_verifier_action.cc",
        "payload_consumer/install_plan.cc",
        "payload_consumer/mount_history.cc",
        "payload_consumer/payload_constants.cc",
        "payload_consumer/payload_metadata.cc",
        "payload_consumer/payload_verifier.cc",
        "payload_consumer/partition_writer.cc",
        "payload_consumer/partition_writer_factory_android.cc",
        "payload_consumer/vabc_partition_writer.cc",
        "payload_consumer/snapshot_extent_writer.cc",
        "payload_consumer/postinstall_runner_action.cc",
        "payload_consumer/verity_writer_android.cc",
        "payload_consumer/xz_extent_writer.cc",
        "payload_consumer/fec_file_descriptor.cc",
        "payload_consumer/partition_update_generator_android.cc",
    ],
}

// libupdate_engine_boot_control (type: static_library)
// ========================================================
// A BootControl class implementation using Android's HIDL boot_control HAL.
cc_defaults {
    name: "libupdate_engine_boot_control_exports",
    defaults: ["update_metadata-protos_exports"],

    static_libs: [
        "libcutils",
        "libfs_mgr_binder",
        "libgsi",
        "libpayload_consumer",
        "libsnapshot",
        "libsnapshot_cow",
        "libz",
        "update_metadata-protos",
    ],
    shared_libs: [
        "libbootloader_message",
        "libhidlbase",
        "liblp",
        "libstatslog",
        "libutils",
        "android.hardware.boot@1.0",
        "android.hardware.boot@1.1",
    ],
    header_libs: [
        "avb_headers",
    ],
    target: {
        recovery: {
            static_libs: [
                "libfs_mgr",
                "libsnapshot_nobinder",
            ],
            exclude_static_libs: [
                "libfs_mgr_binder",
                "libsnapshot",
            ],
            exclude_shared_libs: [
                "libstatslog",
            ],
        },
    },
}

cc_library_static {
    name: "libupdate_engine_boot_control",
    defaults: [
        "ue_defaults",
        "libupdate_engine_boot_control_exports",
        "libpayload_consumer_exports",
    ],
    recovery_available: true,

    srcs: [
        "aosp/boot_control_android.cc",
        "aosp/cleanup_previous_update_action.cc",
        "aosp/dynamic_partition_control_android.cc",
        "aosp/dynamic_partition_utils.cc",
    ],
}

// libupdate_engine_android (type: static_library)
// ========================================================
// The main daemon static_library used in Android (non-Brillo). This only has a
// loop to apply payloads provided by the upper layer via a Binder interface.
cc_defaults {
    name: "libupdate_engine_android_exports",
    defaults: [
        "ue_defaults",
        "libpayload_consumer_exports",
        "libupdate_engine_boot_control_exports",
    ],

    static_libs: [
        "libavb",
        "libavb_user",
        "gkiprops",
        "libpayload_consumer",
        "libupdate_engine_boot_control",
        "PlatformProperties",
    ],
    shared_libs: [
        "apex_aidl_interface-cpp",
        "libandroid_net",
        "libbase",
        "libbinder",
        "libbinderwrapper",
        "libbootloader_message",
        "libbrillo-binder",
        "libcurl",
        "libcutils",
        "libupdate_engine_stable-V1-cpp",
        "liblog",
        "libssl",
        "libstatslog",
        "libutils",
    ],
    whole_static_libs: [
        "com.android.sysprop.apex",
    ],
}

cc_library_static {
    name: "libupdate_engine_android",
    defaults: [
        "ue_defaults",
        "libupdate_engine_android_exports",
    ],

    // TODO(deymo): Remove external/cros/system_api/dbus once the strings are moved
    // out of the DBus interface.
    include_dirs: ["external/cros/system_api/dbus"],

    aidl: {
        local_include_dirs: ["binder_bindings"],
        export_aidl_headers: true,
    },

    srcs: [
        ":libupdate_engine_aidl",
        "common/system_state.cc",
        "aosp/apex_handler_android.cc",
        "aosp/binder_service_android.cc",
        "aosp/binder_service_stable_android.cc",
        "aosp/daemon_android.cc",
        "aosp/daemon_state_android.cc",
        "aosp/hardware_android.cc",
        "aosp/logging_android.cc",
        "aosp/network_selector_android.cc",
        "aosp/update_attempter_android.cc",
        "certificate_checker.cc",
        "download_action.cc",
        "libcurl_http_fetcher.cc",
        "metrics_utils.cc",
        "update_boot_flags_action.cc",
        "update_status_utils.cc",
    ],
}

// update_engine (type: executable)
// ========================================================
// update_engine daemon.
cc_binary {
    name: "update_engine",
    defaults: [
        "ue_defaults",
        "libupdate_engine_android_exports",
    ],

    static_libs: ["libupdate_engine_android"],
    required: [
        "cacerts_google",
        "otacerts",
    ],

    srcs: ["main.cc", "aosp/metrics_reporter_android.cc"],
    init_rc: ["update_engine.rc"],
}

// update_engine_sideload (type: executable)
// ========================================================
// A binary executable equivalent to update_engine daemon that installs an update
// from a local file directly instead of running in the background. Used in
// recovery image.
cc_binary {
    name: "update_engine_sideload",
    defaults: [
        "ue_defaults",
        "update_metadata-protos_exports",
        "libupdate_engine_boot_control_exports",
        "libpayload_consumer_exports",
    ],
    recovery: true,

    cflags: ["-D_UE_SIDELOAD"],
    // TODO(deymo): Remove external/cros/system_api/dbus once the strings are moved
    // out of the DBus interface.
    include_dirs: ["external/cros/system_api/dbus"],
    header_libs: ["libgtest_prod_headers"],

    srcs: [
        "aosp/hardware_android.cc",
        "aosp/logging_android.cc",
        "aosp/sideload_main.cc",
        "aosp/update_attempter_android.cc",
        "common/metrics_reporter_stub.cc",
        "common/network_selector_stub.cc",
        "common/system_state.cc",
        "download_action.cc",
        "metrics_utils.cc",
        "update_boot_flags_action.cc",
        "update_status_utils.cc",
    ],

    // Use commonly used shared libraries. libprotobuf-cpp-lite.so is filtered out,
    // as it doesn't look beneficial to be installed separately due to its size. Note
    // that we explicitly request their recovery variants, so that the expected files
    // will be used and installed.
    shared_libs: [
        "libbase",
        "liblog",
    ],
    static_libs: [
        "libpayload_consumer",
        "libupdate_engine_boot_control",
        "update_metadata-protos",

        // We add the static versions of the shared libraries that are not installed to
        // recovery image due to size concerns. Need to include all the static library
        // dependencies of these static libraries.
        "gkiprops",
        "libevent",
        "libmodpb64",
        "libprotobuf-cpp-lite",
        "libbrillo-stream",
        "libbrillo",
        "libchrome",
    ],
    target: {
        recovery: {
            exclude_shared_libs: [
                "libprotobuf-cpp-lite",
                "libbrillo-stream",
                "libbrillo",
                "libchrome",
            ],
        },
    },

    required: [
        "otacerts.recovery",
    ],
}

// update_engine_client (type: executable)
// ========================================================
// update_engine console client.
cc_binary {
    name: "update_engine_client",
    defaults: ["ue_defaults"],

    // TODO(deymo): Remove external/cros/system_api/dbus once the strings are moved
    // out of the DBus interface.
    include_dirs: ["external/cros/system_api/dbus"],

    shared_libs: [
        "libbinder",
        "libbinderwrapper",
        "libbrillo-binder",
        "libutils",
    ],

    aidl: {
        local_include_dirs: ["binder_bindings"],
    },

    srcs: [
        ":libupdate_engine_aidl",
        "aosp/update_engine_client_android.cc",
        "common/error_code_utils.cc",
        "update_status_utils.cc",
    ],
}

// libpayload_generator (type: static_library)
// ========================================================
// server-side code. This is used for delta_generator and unittests but not
// for any client code.
cc_defaults {
    name: "libpayload_generator_exports",
    defaults: [
        "libpayload_consumer_exports",
        "update_metadata-protos_exports",
    ],

    header_libs: [
        "bootimg_headers",
    ],
    static_libs: [
        "libavb",
        "libbrotli",
        "libbsdiff",
        "libdivsufsort",
        "libdivsufsort64",
        "liblzma",
        "libpayload_consumer",
        "libpuffdiff",
        "libverity_tree",
        "update_metadata-protos",
        "libpayload_extent_utils",
        "libcow_size_estimator",
    ],
    shared_libs: [
        "libbase",
        "libext2fs",
    ],
}

cc_library_static {
    name: "libpayload_extent_ranges",
    defaults: [
        "ue_defaults",
    ],
    host_supported: true,
    recovery_available: true,
    srcs: [
        "payload_generator/extent_ranges.cc",
    ],
    static_libs: [
        "update_metadata-protos",
    ],
}

cc_library_static {
    name: "libcow_size_estimator",
    defaults: [
        "ue_defaults",
        "update_metadata-protos_exports"
    ],
    host_supported: true,
    recovery_available: true,
    srcs: [
        "payload_generator/cow_size_estimator.cc",
    ],
    static_libs: [
        "update_metadata-protos",
        "libbase",
        "libsnapshot_cow",
        "libcow_operation_convert",
    ],
}

cc_library_static {
    name: "libpayload_generator",
    defaults: [
        "ue_defaults",
        "libpayload_generator_exports",
    ],
    host_supported: true,

    srcs: [
        "common/system_state.cc",
        "download_action.cc",
        "payload_generator/ab_generator.cc",
        "payload_generator/annotated_operation.cc",
        "payload_generator/blob_file_writer.cc",
        "payload_generator/block_mapping.cc",
        "payload_generator/boot_img_filesystem.cc",
        "payload_generator/bzip.cc",
        "payload_generator/deflate_utils.cc",
        "payload_generator/delta_diff_generator.cc",
        "payload_generator/delta_diff_utils.cc",
        "payload_generator/ext2_filesystem.cc",
        "payload_generator/extent_ranges.cc",
        "payload_generator/full_update_generator.cc",
        "payload_generator/mapfile_filesystem.cc",
        "payload_generator/merge_sequence_generator.cc",
        "payload_generator/payload_file.cc",
        "payload_generator/payload_generation_config_android.cc",
        "payload_generator/payload_generation_config.cc",
        "payload_generator/payload_properties.cc",
        "payload_generator/payload_signer.cc",
        "payload_generator/raw_filesystem.cc",
        "payload_generator/squashfs_filesystem.cc",
        "payload_generator/xz_android.cc",
    ],
}

// delta_generator (type: executable)
// ========================================================
// server-side delta generator.
cc_binary_host {
    name: "delta_generator",
    defaults: [
        "ue_defaults",
        "libpayload_generator_exports",
        "libpayload_consumer_exports",
    ],

    static_libs: [
        "libavb_host_sysdeps",
        "libpayload_consumer",
        "libpayload_generator",
    ],

    srcs: ["payload_generator/generate_delta_main.cc"],
}

cc_test {
    name: "ue_unittest_delta_generator",
    defaults: [
        "ue_defaults",
        "libpayload_generator_exports",
        "libpayload_consumer_exports",
    ],

    static_libs: [
        "libpayload_consumer",
        "libpayload_generator",
    ],

    srcs: ["payload_generator/generate_delta_main.cc"],

    gtest: false,
    stem: "delta_generator",
}

// test_http_server (type: executable)
// ========================================================
// Test HTTP Server.
cc_test {
    name: "test_http_server",
    defaults: ["ue_defaults"],
    srcs: [
        "common/http_common.cc",
        "test_http_server.cc",
    ],

    gtest: false,
}

// test_subprocess (type: executable)
// ========================================================
// Test helper subprocess program.
cc_test {
    name: "test_subprocess",
    defaults: ["ue_defaults"],
    srcs: ["test_subprocess.cc"],

    gtest: false,
}

// Public keys for unittests.
// ========================================================
genrule {
    name: "ue_unittest_keys",
    cmd: "openssl rsa -in $(location unittest_key.pem) -pubout -out $(location unittest_key.pub.pem) &&" +
        "openssl rsa -in $(location unittest_key2.pem) -pubout -out $(location unittest_key2.pub.pem) &&" +
        "openssl rsa -in $(location unittest_key_RSA4096.pem) -pubout -out $(location unittest_key_RSA4096.pub.pem) &&" +
        "openssl pkey -in $(location unittest_key_EC.pem) -pubout -out $(location unittest_key_EC.pub.pem)",
    srcs: [
        "unittest_key.pem",
        "unittest_key2.pem",
        "unittest_key_RSA4096.pem",
        "unittest_key_EC.pem",
    ],
    out: [
        "unittest_key.pub.pem",
        "unittest_key2.pub.pem",
        "unittest_key_RSA4096.pub.pem",
        "unittest_key_EC.pub.pem",
    ],
}

// Sample images for unittests.
// ========================================================
// Extract sample image from the compressed sample_images.tar.bz2 file used by
// the unittests.
genrule {
    name: "ue_unittest_disk_imgs",
    cmd: "tar -jxf $(in) -C $(genDir)/gen disk_ext2_1k.img disk_ext2_4k.img disk_ext2_4k_empty.img disk_ext2_unittest.img",
    srcs: ["sample_images/sample_images.tar.bz2"],
    out: [
        "gen/disk_ext2_1k.img",
        "gen/disk_ext2_4k.img",
        "gen/disk_ext2_4k_empty.img",
        "gen/disk_ext2_unittest.img",
    ],
}

<<<<<<< HEAD
=======
genrule {
    name: "ue_unittest_erofs_imgs",
    cmd: "$(in) $(location mkfs.erofs) $(location gen/erofs_empty.img) && " +
         "$(in) $(location mkfs.erofs) $(location gen/erofs.img) $(location delta_generator) && " +
         "$(in) $(location mkfs.erofs) $(location gen/erofs_new.img) $(location delta_generator) lz4hc,7",
    srcs: ["sample_images/generate_test_erofs_images.sh"],
    out: [
        "gen/erofs.img",
        "gen/erofs_new.img",
        "gen/erofs_empty.img",
    ],
    tools: [
        "mkfs.erofs",
        "delta_generator",
    ],
}

filegroup {
    name: "update_engine_host_unittest_timeout_srcs",
    srcs: [
        "common/action_processor_unittest.cc",
        "common/file_fetcher_unittest.cc",
        "payload_generator/delta_diff_utils_unittest.cc",
    ],
}

filegroup {
    name: "update_engine_host_unittest_srcs",
    srcs: [
        "common/action_pipe_unittest.cc",
        "common/action_processor_unittest.cc",
        "common/action_unittest.cc",
        "common/cow_operation_convert_unittest.cc",
        "common/cpu_limiter_unittest.cc",
        "common/fake_prefs.cc",
        "common/file_fetcher_unittest.cc",
        "common/hash_calculator_unittest.cc",
        "common/hwid_override_unittest.cc",
        "common/metrics_reporter_stub.cc",
        "common/mock_http_fetcher.cc",
        "common/prefs_unittest.cc",
        "common/terminator_unittest.cc",
        "common/test_utils.cc",
        "lz4diff/lz4diff_compress_unittest.cc",
        "lz4diff/lz4diff_unittest.cc",
        "payload_generator/ab_generator_unittest.cc",
        "payload_generator/blob_file_writer_unittest.cc",
        "payload_generator/block_mapping_unittest.cc",
        "payload_generator/boot_img_filesystem_unittest.cc",
        "payload_generator/deflate_utils_unittest.cc",
        "payload_generator/delta_diff_utils_unittest.cc",
        "payload_generator/erofs_filesystem_unittest.cc",
        "payload_generator/ext2_filesystem_unittest.cc",
        "payload_generator/extent_ranges_unittest.cc",
        "payload_generator/extent_utils_unittest.cc",
        "payload_generator/fake_filesystem.cc",
        "payload_generator/full_update_generator_unittest.cc",
        "payload_generator/mapfile_filesystem_unittest.cc",
        "payload_generator/merge_sequence_generator_unittest.cc",
        "payload_generator/payload_file_unittest.cc",
        "payload_generator/payload_generation_config_android_unittest.cc",
        "payload_generator/payload_generation_config_unittest.cc",
        "payload_generator/payload_properties_unittest.cc",
        "payload_generator/payload_signer_unittest.cc",
        "payload_generator/squashfs_filesystem_unittest.cc",
        "payload_generator/zip_unittest.cc",
        "payload_consumer/verity_writer_android_unittest.cc",
        "payload_consumer/xz_extent_writer_unittest.cc",
        "testrunner.cc",
    ],
}

cc_test_host {
    name: "update_engine_host_unittests",
    defaults: [
        "ue_defaults",
        "libpayload_generator_exports",
    ],
    strip: {
        none: true,
    },
    cflags: [
        "-g3",
    ],
    tidy_timeout_srcs: [":update_engine_host_unittest_timeout_srcs"],
    srcs: [":update_engine_host_unittest_srcs"],
    data: [
        ":ue_unittest_delta_generator",
        ":ue_unittest_disk_imgs",
        ":ue_unittest_erofs_imgs",
        ":ue_unittest_keys",
        "otacerts.zip",
        "unittest_key.pem",
        "unittest_key2.pem",
        "unittest_key_RSA4096.pem",
        "unittest_key_EC.pem",
        "update_engine.conf",
    ],
    static_libs: [
        "libgmock",
        "libpayload_generator",
    ],
}

>>>>>>> 4d2f7f01
// update_engine_unittests (type: executable)
// ========================================================
// Main unittest file.
cc_test {
    name: "update_engine_http_unittests",
    defaults: [
        "ue_defaults",
        "liblz4diff_defaults",
        "update_metadata-protos_exports",
    ],
    require_root: true,
    static_libs: [
        "libbase",
        "libbrillo-test-helpers",
        "libchrome_test_helpers",
        "libcurl",
        "libcutils",
        "libdm",
        "libgmock",
        "libz",
    ],
    shared_libs: [
        "libssl",
        "libcrypto",
        "libziparchive",
        "liblog",
    ],

    data: [
        ":test_http_server",
        ":test_subprocess",
        ":ue_unittest_keys",
        "otacerts.zip",
        "unittest_key.pem",
        "unittest_key2.pem",
        "unittest_key_RSA4096.pem",
        "unittest_key_EC.pem",
    ],

    // We cannot use the default generated AndroidTest.xml because of the use of helper modules
    // (i.e. test_http_server, test_subprocess, ue_unittest_delta_generator).
    // test_config: "test_config.xml",
    test_suites: ["device-tests"],

    srcs: [
        "aosp/platform_constants_android.cc",
        "certificate_checker.cc",
        "common/action_processor.cc",
        "common/boot_control_stub.cc",
        "common/error_code_utils.cc",
        "common/file_fetcher.cc",
        "common/hash_calculator.cc",
        "common/http_fetcher.cc",
        "common/multi_range_http_fetcher.cc",
        "common/http_common.cc",
        "common/subprocess.cc",
        "common/test_utils.cc",
        "common/utils.cc",
        "common/proxy_resolver.cc",
        "libcurl_http_fetcher.cc",
        "payload_consumer/certificate_parser_android.cc",
        "payload_consumer/payload_verifier.cc",
        "payload_generator/payload_signer.cc",
        "update_status_utils.cc",

        "certificate_checker_unittest.cc",
        "common/http_fetcher_unittest.cc",
        "common/mock_http_fetcher.cc",
        "common/proxy_resolver_unittest.cc",
        "common/subprocess_unittest.cc",
        "libcurl_http_fetcher_unittest.cc",
        "payload_consumer/certificate_parser_android_unittest.cc",
        "update_status_utils_unittest.cc",
    ],
}

// update_engine_unittests (type: executable)
// ========================================================
// Main unittest file.
cc_test {
    name: "update_engine_unittests",
    defaults: [
        "ue_defaults",
        "libpayload_generator_exports",
        "libupdate_engine_android_exports",
    ],

    static_libs: [
        "libpayload_generator",
        "libbrillo-test-helpers",
        "libgmock",
        "libchrome_test_helpers",
        "libupdate_engine_android",
        "libdm",
    ],

    header_libs: [
        "libstorage_literals_headers",
    ],

    data: [
        ":ue_unittest_delta_generator",
        ":ue_unittest_disk_imgs",
        ":ue_unittest_keys",
        "otacerts.zip",
        "unittest_key.pem",
        "unittest_key2.pem",
        "unittest_key_RSA4096.pem",
        "unittest_key_EC.pem",
        "update_engine.conf",
    ],

    // We cannot use the default generated AndroidTest.xml because of the use of helper modules
    // (i.e. test_http_server, test_subprocess, ue_unittest_delta_generator).
    test_config: "test_config.xml",
    test_suites: ["device-tests"],

    srcs: [
        "aosp/apex_handler_android_unittest.cc",
        "aosp/cleanup_previous_update_action_unittest.cc",
        "aosp/dynamic_partition_control_android_unittest.cc",
        "aosp/update_attempter_android_unittest.cc",
<<<<<<< HEAD
        "certificate_checker_unittest.cc",
        "common/action_pipe_unittest.cc",
        "common/action_processor_unittest.cc",
        "common/action_unittest.cc",
        "common/cow_operation_convert_unittest.cc",
        "common/cpu_limiter_unittest.cc",
        "common/fake_prefs.cc",
        "common/file_fetcher_unittest.cc",
        "common/hash_calculator_unittest.cc",
        "common/http_fetcher_unittest.cc",
        "common/hwid_override_unittest.cc",
        "common/metrics_reporter_stub.cc",
        "common/mock_http_fetcher.cc",
        "common/prefs_unittest.cc",
        "common/proxy_resolver_unittest.cc",
        "common/subprocess_unittest.cc",
        "common/terminator_unittest.cc",
        "common/test_utils.cc",
=======
>>>>>>> 4d2f7f01
        "common/utils_unittest.cc",
        "download_action_android_unittest.cc",
        "payload_consumer/bzip_extent_writer_unittest.cc",
        "payload_consumer/cached_file_descriptor_unittest.cc",
        "payload_consumer/cow_writer_file_descriptor_unittest.cc",
        "payload_consumer/delta_performer_integration_test.cc",
        "payload_consumer/delta_performer_unittest.cc",
        "payload_consumer/partition_writer_unittest.cc",
        "payload_consumer/extent_reader_unittest.cc",
        "payload_consumer/extent_writer_unittest.cc",
        "payload_consumer/snapshot_extent_writer_unittest.cc",
        "payload_consumer/fake_file_descriptor.cc",
        "payload_consumer/file_descriptor_utils_unittest.cc",
        "payload_consumer/file_writer_unittest.cc",
        "payload_consumer/filesystem_verifier_action_unittest.cc",
        "payload_consumer/install_plan_unittest.cc",
        "payload_consumer/partition_update_generator_android_unittest.cc",
        "payload_consumer/postinstall_runner_action_unittest.cc",
<<<<<<< HEAD
        "payload_consumer/verity_writer_android_unittest.cc",
        "payload_consumer/xz_extent_writer_unittest.cc",
        "payload_generator/ab_generator_unittest.cc",
        "payload_generator/blob_file_writer_unittest.cc",
        "payload_generator/block_mapping_unittest.cc",
        "payload_generator/boot_img_filesystem_unittest.cc",
        "payload_generator/deflate_utils_unittest.cc",
        "payload_generator/delta_diff_utils_unittest.cc",
        "payload_generator/ext2_filesystem_unittest.cc",
        "payload_generator/extent_ranges_unittest.cc",
        "payload_generator/extent_utils_unittest.cc",
        "payload_generator/fake_filesystem.cc",
        "payload_generator/full_update_generator_unittest.cc",
        "payload_generator/mapfile_filesystem_unittest.cc",
        "payload_generator/merge_sequence_generator_unittest.cc",
        "payload_generator/payload_file_unittest.cc",
        "payload_generator/payload_generation_config_android_unittest.cc",
        "payload_generator/payload_generation_config_unittest.cc",
        "payload_generator/payload_properties_unittest.cc",
        "payload_generator/payload_signer_unittest.cc",
        "payload_generator/squashfs_filesystem_unittest.cc",
        "payload_generator/zip_unittest.cc",
        "testrunner.cc",
        "update_status_utils_unittest.cc",
=======
        "payload_consumer/snapshot_extent_writer_unittest.cc",
        "payload_consumer/vabc_partition_writer_unittest.cc",
        "payload_consumer/xor_extent_writer_unittest.cc",
>>>>>>> 4d2f7f01
    ],
}

// Brillo update payload generation script
// ========================================================
sh_binary {
    name: "brillo_update_payload",
    device_supported: false,
    host_supported: true,

    src: "scripts/brillo_update_payload",
    required: [
        "delta_generator",
        "shflags",
        "simg2img",
    ],

    target: {
        darwin: {
            enabled: false,
        },
    },
}

// update_engine header library
cc_library_headers {
    name: "libupdate_engine_headers",

    // This header library is available to core and product modules.
    product_available: true,

    export_include_dirs: ["."],
    apex_available: [
        "com.android.gki.*",
        "//apex_available:platform",
    ],
    host_supported: true,
    recovery_available: true,
    ramdisk_available: true,

    target: {
        darwin: {
            enabled: false,
        },
    }
}

cc_binary_host {
    name: "cow_converter",
    defaults: [
        "ue_defaults",
        "libpayload_consumer_exports",
    ],
    srcs: [
        "aosp/cow_converter.cc",
    ],
    static_libs: [
        "liblog",
        "libbrotli",
        "libbase",
        "libcow_operation_convert",
        "libcow_size_estimator",
        "libpayload_consumer",
        "libpayload_extent_ranges",
        "libpayload_extent_utils",
        "libsnapshot_cow",
        "libz",
        "update_metadata-protos",
    ],
}<|MERGE_RESOLUTION|>--- conflicted
+++ resolved
@@ -59,6 +59,7 @@
         "-ffunction-sections",
         "-fstack-protector-strong",
         "-fvisibility=hidden",
+        "-g3",
     ],
     cppflags: [
         "-Wnon-virtual-dtor",
@@ -147,6 +148,7 @@
 cc_library_static {
     name: "update_metadata-protos",
     host_supported: true,
+    ramdisk_available: true,
     recovery_available: true,
 
     srcs: ["update_engine/update_metadata.proto"],
@@ -183,11 +185,14 @@
         "libpayload_extent_ranges",
         "libpayload_extent_utils",
         "libcow_operation_convert",
+        "lz4diff-protos",
+        "liblz4patch",
     ],
     shared_libs: [
         "libbase",
         "libcrypto",
         "libfec",
+        "liblz4",
         "libziparchive",
     ],
 }
@@ -232,6 +237,7 @@
         "payload_consumer/file_descriptor_utils.cc",
         "payload_consumer/file_writer.cc",
         "payload_consumer/filesystem_verifier_action.cc",
+        "payload_consumer/install_operation_executor.cc",
         "payload_consumer/install_plan.cc",
         "payload_consumer/mount_history.cc",
         "payload_consumer/payload_constants.cc",
@@ -240,12 +246,16 @@
         "payload_consumer/partition_writer.cc",
         "payload_consumer/partition_writer_factory_android.cc",
         "payload_consumer/vabc_partition_writer.cc",
+        "payload_consumer/xor_extent_writer.cc",
+        "payload_consumer/block_extent_writer.cc",
         "payload_consumer/snapshot_extent_writer.cc",
         "payload_consumer/postinstall_runner_action.cc",
+        "payload_consumer/verified_source_fd.cc",
         "payload_consumer/verity_writer_android.cc",
         "payload_consumer/xz_extent_writer.cc",
         "payload_consumer/fec_file_descriptor.cc",
         "payload_consumer/partition_update_generator_android.cc",
+        "update_status_utils.cc",
     ],
 }
 
@@ -274,6 +284,7 @@
         "libutils",
         "android.hardware.boot@1.0",
         "android.hardware.boot@1.1",
+        "android.hardware.boot@1.2",
     ],
     header_libs: [
         "avb_headers",
@@ -386,7 +397,6 @@
         "libcurl_http_fetcher.cc",
         "metrics_utils.cc",
         "update_boot_flags_action.cc",
-        "update_status_utils.cc",
     ],
 }
 
@@ -452,6 +462,7 @@
     shared_libs: [
         "libbase",
         "liblog",
+        "liblz4",
     ],
     static_libs: [
         "libpayload_consumer",
@@ -524,6 +535,7 @@
     defaults: [
         "libpayload_consumer_exports",
         "update_metadata-protos_exports",
+        "erofs-utils_export_defaults",
     ],
 
     header_libs: [
@@ -538,14 +550,21 @@
         "liblzma",
         "libpayload_consumer",
         "libpuffdiff",
+        "libzucchini",
         "libverity_tree",
         "update_metadata-protos",
         "libpayload_extent_utils",
         "libcow_size_estimator",
+        "liberofs",
+        "lz4diff-protos",
+        "liblz4diff",
     ],
     shared_libs: [
         "libbase",
         "libext2fs",
+        // LZ4 has to be a shared lib, as we want to override it with
+        // LD_LIBRARY_PRELOAD later
+        "liblz4",
     ],
 }
 
@@ -580,6 +599,67 @@
         "libbase",
         "libsnapshot_cow",
         "libcow_operation_convert",
+    ],
+}
+
+cc_defaults {
+    name: "liblz4diff_defaults",
+    static_libs: [
+        "lz4diff-protos",
+        "update_metadata-protos",
+        "libssl",
+        "libbsdiff",
+        "libpuffdiff",
+    ],
+    shared_libs: [
+        "liblz4",
+    ],
+}
+
+cc_library_static {
+    name: "liblz4diff",
+    host_supported: true,
+    defaults: ["ue_defaults", "liblz4diff_defaults"],
+    srcs: [
+        "lz4diff/lz4diff.cc",
+        "lz4diff/lz4diff_compress.cc",
+    ],
+}
+
+cc_library_static {
+    name: "liblz4patch",
+    host_supported: true,
+    recovery_available: true,
+    defaults: ["ue_defaults"],
+    static_libs: [
+        "lz4diff-protos",
+        "update_metadata-protos",
+        "libssl",
+        "libbspatch",
+        "libpuffpatch",
+    ],
+    shared_libs: [
+        "liblz4",
+    ],
+    srcs: [
+        "lz4diff/lz4patch.cc",
+        "lz4diff/lz4diff_compress.cc",
+    ],
+}
+
+cc_binary_host {
+    name: "lz4diff",
+    defaults: [
+        "ue_defaults",
+        "libpayload_generator_exports",
+    ],
+    static_libs: [
+        "libpayload_generator",
+        "liblz4diff",
+        "liblz4patch",
+    ],
+    srcs: [
+        "lz4diff/lz4diff_main.cc",
     ],
 }
 
@@ -604,6 +684,7 @@
         "payload_generator/delta_diff_generator.cc",
         "payload_generator/delta_diff_utils.cc",
         "payload_generator/ext2_filesystem.cc",
+        "payload_generator/erofs_filesystem.cc",
         "payload_generator/extent_ranges.cc",
         "payload_generator/full_update_generator.cc",
         "payload_generator/mapfile_filesystem.cc",
@@ -640,6 +721,7 @@
 }
 
 cc_test {
+    host_supported: true,
     name: "ue_unittest_delta_generator",
     defaults: [
         "ue_defaults",
@@ -721,8 +803,6 @@
     ],
 }
 
-<<<<<<< HEAD
-=======
 genrule {
     name: "ue_unittest_erofs_imgs",
     cmd: "$(in) $(location mkfs.erofs) $(location gen/erofs_empty.img) && " +
@@ -827,7 +907,6 @@
     ],
 }
 
->>>>>>> 4d2f7f01
 // update_engine_unittests (type: executable)
 // ========================================================
 // Main unittest file.
@@ -931,6 +1010,7 @@
     data: [
         ":ue_unittest_delta_generator",
         ":ue_unittest_disk_imgs",
+        ":ue_unittest_erofs_imgs",
         ":ue_unittest_keys",
         "otacerts.zip",
         "unittest_key.pem",
@@ -945,32 +1025,20 @@
     test_config: "test_config.xml",
     test_suites: ["device-tests"],
 
-    srcs: [
+    tidy_timeout_srcs: [
+        ":update_engine_host_unittest_timeout_srcs",
+        "aosp/dynamic_partition_control_android_unittest.cc",
+        "common/http_fetcher_unittest.cc",
+        "payload_consumer/delta_performer_integration_test.cc",
+        "payload_consumer/delta_performer_unittest.cc",
+    ],
+    srcs: [
+        ":update_engine_host_unittest_srcs",
         "aosp/apex_handler_android_unittest.cc",
         "aosp/cleanup_previous_update_action_unittest.cc",
         "aosp/dynamic_partition_control_android_unittest.cc",
+        "aosp/update_attempter_android_integration_test.cc",
         "aosp/update_attempter_android_unittest.cc",
-<<<<<<< HEAD
-        "certificate_checker_unittest.cc",
-        "common/action_pipe_unittest.cc",
-        "common/action_processor_unittest.cc",
-        "common/action_unittest.cc",
-        "common/cow_operation_convert_unittest.cc",
-        "common/cpu_limiter_unittest.cc",
-        "common/fake_prefs.cc",
-        "common/file_fetcher_unittest.cc",
-        "common/hash_calculator_unittest.cc",
-        "common/http_fetcher_unittest.cc",
-        "common/hwid_override_unittest.cc",
-        "common/metrics_reporter_stub.cc",
-        "common/mock_http_fetcher.cc",
-        "common/prefs_unittest.cc",
-        "common/proxy_resolver_unittest.cc",
-        "common/subprocess_unittest.cc",
-        "common/terminator_unittest.cc",
-        "common/test_utils.cc",
-=======
->>>>>>> 4d2f7f01
         "common/utils_unittest.cc",
         "download_action_android_unittest.cc",
         "payload_consumer/bzip_extent_writer_unittest.cc",
@@ -978,47 +1046,21 @@
         "payload_consumer/cow_writer_file_descriptor_unittest.cc",
         "payload_consumer/delta_performer_integration_test.cc",
         "payload_consumer/delta_performer_unittest.cc",
-        "payload_consumer/partition_writer_unittest.cc",
         "payload_consumer/extent_reader_unittest.cc",
         "payload_consumer/extent_writer_unittest.cc",
-        "payload_consumer/snapshot_extent_writer_unittest.cc",
+        "payload_consumer/extent_map_unittest.cc",
         "payload_consumer/fake_file_descriptor.cc",
         "payload_consumer/file_descriptor_utils_unittest.cc",
         "payload_consumer/file_writer_unittest.cc",
         "payload_consumer/filesystem_verifier_action_unittest.cc",
         "payload_consumer/install_plan_unittest.cc",
+        "payload_consumer/install_operation_executor_unittest.cc",
         "payload_consumer/partition_update_generator_android_unittest.cc",
+        "payload_consumer/partition_writer_unittest.cc",
         "payload_consumer/postinstall_runner_action_unittest.cc",
-<<<<<<< HEAD
-        "payload_consumer/verity_writer_android_unittest.cc",
-        "payload_consumer/xz_extent_writer_unittest.cc",
-        "payload_generator/ab_generator_unittest.cc",
-        "payload_generator/blob_file_writer_unittest.cc",
-        "payload_generator/block_mapping_unittest.cc",
-        "payload_generator/boot_img_filesystem_unittest.cc",
-        "payload_generator/deflate_utils_unittest.cc",
-        "payload_generator/delta_diff_utils_unittest.cc",
-        "payload_generator/ext2_filesystem_unittest.cc",
-        "payload_generator/extent_ranges_unittest.cc",
-        "payload_generator/extent_utils_unittest.cc",
-        "payload_generator/fake_filesystem.cc",
-        "payload_generator/full_update_generator_unittest.cc",
-        "payload_generator/mapfile_filesystem_unittest.cc",
-        "payload_generator/merge_sequence_generator_unittest.cc",
-        "payload_generator/payload_file_unittest.cc",
-        "payload_generator/payload_generation_config_android_unittest.cc",
-        "payload_generator/payload_generation_config_unittest.cc",
-        "payload_generator/payload_properties_unittest.cc",
-        "payload_generator/payload_signer_unittest.cc",
-        "payload_generator/squashfs_filesystem_unittest.cc",
-        "payload_generator/zip_unittest.cc",
-        "testrunner.cc",
-        "update_status_utils_unittest.cc",
-=======
         "payload_consumer/snapshot_extent_writer_unittest.cc",
         "payload_consumer/vabc_partition_writer_unittest.cc",
         "payload_consumer/xor_extent_writer_unittest.cc",
->>>>>>> 4d2f7f01
     ],
 }
 
@@ -1088,4 +1130,43 @@
         "libz",
         "update_metadata-protos",
     ],
+}
+
+cc_library_static {
+    name: "lz4diff-protos",
+    host_supported: true,
+    ramdisk_available: true,
+    recovery_available: true,
+
+    srcs: ["lz4diff/lz4diff.proto"],
+    cflags: [
+        "-Wall",
+        "-Werror",
+    ],
+    proto: {
+        canonical_path_from_root: false,
+        export_proto_headers: true,
+    },
+}
+
+cc_binary_host {
+    name: "ota_extractor",
+    defaults: [
+        "ue_defaults",
+        "libpayload_consumer_exports",
+    ],
+    srcs: [
+        "aosp/ota_extractor.cc",
+    ],
+    static_libs: [
+        "liblog",
+        "libbrotli",
+        "libbase",
+        "libpayload_consumer",
+        "libpayload_extent_ranges",
+        "libpayload_extent_utils",
+        "libz",
+        "libgflags",
+        "update_metadata-protos",
+    ],
 }