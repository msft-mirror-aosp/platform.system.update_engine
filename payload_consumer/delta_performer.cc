--- conflicted
+++ resolved
@@ -395,12 +395,9 @@
   if (!manifest_.has_security_patch_level()) {
     return;
   }
-<<<<<<< HEAD
-=======
   if (manifest_.security_patch_level().empty()) {
     return;
   }
->>>>>>> a7249829
   const auto new_spl = manifest_.security_patch_level();
   const auto current_spl =
       android::base::GetProperty("ro.build.version.security_patch", "");
