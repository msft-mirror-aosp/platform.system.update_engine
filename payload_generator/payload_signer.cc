--- conflicted
+++ resolved
@@ -104,26 +104,8 @@
   uint64_t metadata_size = payload_metadata.GetMetadataSize();
   uint32_t metadata_signature_size =
       payload_metadata.GetMetadataSignatureSize();
-<<<<<<< HEAD
-  if (payload_metadata.GetMajorVersion() == kBrilloMajorPayloadVersion) {
-    // Write metadata signature size in header.
-    uint32_t metadata_signature_size_be = htobe32(metadata_signature.size());
-    memcpy(payload.data() + manifest_offset,
-           &metadata_signature_size_be,
-           sizeof(metadata_signature_size_be));
-    manifest_offset += sizeof(metadata_signature_size_be);
-    // Replace metadata signature.
-    payload.erase(payload.begin() + metadata_size,
-                  payload.begin() + metadata_size + metadata_signature_size);
-    payload.insert(payload.begin() + metadata_size,
-                   metadata_signature.begin(),
-                   metadata_signature.end());
-    metadata_signature_size = metadata_signature.size();
-    LOG(INFO) << "Metadata signature size: " << metadata_signature_size;
-  }
-=======
   // Write metadata signature size in header.
-  uint32_t metadata_signature_size_be = htobe32(metadata_signature_blob.size());
+  uint32_t metadata_signature_size_be = htobe32(metadata_signature.size());
   memcpy(payload.data() + manifest_offset,
          &metadata_signature_size_be,
          sizeof(metadata_signature_size_be));
@@ -132,11 +114,10 @@
   payload.erase(payload.begin() + metadata_size,
                 payload.begin() + metadata_size + metadata_signature_size);
   payload.insert(payload.begin() + metadata_size,
-                 metadata_signature_blob.begin(),
-                 metadata_signature_blob.end());
-  metadata_signature_size = metadata_signature_blob.size();
+                 metadata_signature.begin(),
+                 metadata_signature.end());
+  metadata_signature_size = metadata_signature.size();
   LOG(INFO) << "Metadata signature size: " << metadata_signature_size;
->>>>>>> 694eeb0d
 
   DeltaArchiveManifest manifest;
   TEST_AND_RETURN_FALSE(payload_metadata.GetManifest(payload, &manifest));
@@ -159,12 +140,7 @@
     // Updates the manifest to include the signature operation.
     PayloadSigner::AddSignatureToManifest(
         payload.size() - metadata_size - metadata_signature_size,
-<<<<<<< HEAD
         payload_signature.size(),
-        payload_metadata.GetMajorVersion() == kChromeOSMajorPayloadVersion,
-=======
-        signature_blob.size(),
->>>>>>> 694eeb0d
         &manifest);
 
     // Updates the payload to include the new manifest.
