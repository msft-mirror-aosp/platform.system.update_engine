--- conflicted
+++ resolved
@@ -766,11 +766,7 @@
         ScopedPathUnlinker unlinker(patch.value());
 
         std::unique_ptr<bsdiff::PatchWriterInterface> bsdiff_patch_writer;
-<<<<<<< HEAD
-        InstallOperation::Type operation_type = InstallOperation::BSDIFF;
-=======
-        InstallOperation_Type operation_type = InstallOperation::SOURCE_BSDIFF;
->>>>>>> 694eeb0d
+        InstallOperation::Type operation_type = InstallOperation::SOURCE_BSDIFF;
         if (version.OperationAllowed(InstallOperation::BROTLI_BSDIFF)) {
           bsdiff_patch_writer =
               bsdiff::CreateBSDF2PatchWriter(patch.value(),
